////
Licensed to the Apache Software Foundation (ASF) under one or more
contributor license agreements.  See the NOTICE file distributed with
this work for additional information regarding copyright ownership.
The ASF licenses this file to You under the Apache License, Version 2.0
(the "License"); you may not use this file except in compliance with
the License.  You may obtain a copy of the License at

  http://www.apache.org/licenses/LICENSE-2.0

Unless required by applicable law or agreed to in writing, software
distributed under the License is distributed on an "AS IS" BASIS,
WITHOUT WARRANTIES OR CONDITIONS OF ANY KIND, either express or implied.
See the License for the specific language governing permissions and
limitations under the License.
////

= TinkerPop 3.2.0

image::https://raw.githubusercontent.com/apache/tinkerpop/master/docs/static/images/nine-inch-gremlins.png[width=225]

*Nine Inch Gremlins*

== TinkerPop 3.2.7

*Release Date: NOT OFFICIALLY RELEASED YET*

=== Upgrading for Users

Please see the link:https://github.com/apache/tinkerpop/blob/3.2.7/CHANGELOG.asciidoc#release-3-2-7[changelog] for a complete list of all the modifications that are part of this release.

=== Embedded Remote Connection

As Gremlin Language Variants (GLVs) expand their usage and use of `withRemote()` becomes more common, the need to mock
the "remote" in unit tests increases. To simplify mocking in Java, the new `EmbeddedRemoteConnection` provides a
simple way to provide a "remote" that is actually local to the same JVM.

See: link:https://issues.apache.org/jira/browse/TINKERPOP-1756[TINKERPOP-1756]

==== Specify a Cluster Object

The `:remote connect` command can now take a pre-defined `Cluster` object as its argument as opposed to a YAML
configuration file.

[source,text]
----
gremlin> cluster = Cluster.open()
==>localhost/127.0.0.1:8182
gremlin> :remote connect tinkerpop.server cluster
==>Configured localhost/127.0.0.1:8182
----

See: link:https://issues.apache.org/jira/browse/TINKERPOP-1787[TINKERPOP-1787]

==== Remote Traversal Timeout

There was limited support for "timeouts" with remote traversals (i.e. those traversals executed using the `withRemote()`
option) prior to 3.2.7. Remote traversals will now interrupt on the server using the `scriptEvaluationTimeout`
setting in the same way that normal script evaluations would. As a reminder, interruptions for traversals are always
considered "attempts to interrupt" and may not always succeed (a graph database implementation might not respect the
interruption, for example).

See: link:https://issues.apache.org/jira/browse/TINKERPOP-1770[TINKERPOP-1770]

==== Modifications to match()

The `match()`-step has been generalized to support the local scoping of all barrier steps, not just reducing barrier steps.
Previously, the `order().limit()` clause would have worked globally yielding:

[source,groovy]
----
gremlin> g.V().match(
......1>   __.as('a').outE('created').order().by('weight',decr).limit(1).inV().as('b'),
......2>   __.as('b').has('lang','java')
......3> ).select('a','b').by('name')
==>[a:marko,b:lop]
----

However, now, `order()` (and all other barriers) are treated as local computations to the pattern and thus, the result set is:

[source,groovy]
----
gremlin> g.V().match(
......1>   __.as('a').outE('created').order().by('weight',decr).limit(1).inV().as('b'),
......2>   __.as('b').has('lang','java')
......3> ).select('a','b').by('name')
==>[a:marko,b:lop]
==>[a:josh,b:ripple]
==>[a:peter,b:lop]
----

Note that this is not that intense of a breaking change as all of the reducing barriers behaved in this manner previously.
This includes steps like `count()`, `min()`, `max()`, `sum()`, `group()`, `groupCount()`, etc. This update has now
generalized this behavior to all barriers and thus, adds `aggregate()`, `dedup()`, `range()`, `limit()`, `tail()`, and `order()`
to the list of locally computed clauses.

See: link:https://issues.apache.org/jira/browse/TINKERPOP-1764[TINKERPOP-1764]

==== Clone a Graph

In `gremlin-test` there is a new `GraphHelper` class that has a `cloneElements()` method. It will clone elements from
the first graph to the second - `GraphHelper.cloneElements(Graph original, Graph clone)`. This helper method is
primarily intended for use in tests.

<<<<<<< HEAD
== TinkerPop 3.2.6
=======
Upgrading for Providers
~~~~~~~~~~~~~~~~~~~~~~~

ReferenceVertex Label
^^^^^^^^^^^^^^^^^^^^^

`ReferenceVertex.label()` was hard coded to return `EMPTY_STRING`. At some point, `ReferenceElements` were suppose to
return labels and `ReferenceVertex` was never updated as such. Note that `ReferenceEdge` and `ReferenceVertexProperty`
work as expected. However, given a general change at `ReferenceElement`, the Gryo serialization of `ReferenceXXX` is
different. If the vertex does not have a label `Vertex.DEFAULT_LABEL` is assumed.

See: https://issues.apache.org/jira/browse/TINKERPOP-1789[TINKERPOP-1789]

TinkerPop 3.2.6
---------------
>>>>>>> 20d22db8

*Release Date: August 21, 2017*

=== Upgrading for Users

Please see the link:https://github.com/apache/tinkerpop/blob/3.2.6/CHANGELOG.asciidoc#release-3-2-6[changelog] for a complete list of all the modifications that are part of this release.

==== Deprecated useMapperFromGraph

The `userMapperFromGraph` configuration option for the Gremlin Server serializers has been deprecated. Change
configuration files to use the `ioRegistries` option instead. The `ioRegistries` option is not a new feature, but
it has not been promoted as the primary way to add `IoRegistry` instances to serializers.

See: link:https://issues.apache.org/jira/browse/TINKERPOP-1694[TINKERPOP-1694]

==== WsAndHttpChannelizer

The `WsAndHttpChannelizer` has been added to allow for processing both WebSocket and Http requests on the same
port and gremlin server. The `SaslAndHttpBasicAuthenticationHandler` has also been added to service
authentication for both protocols in conjunction with the `SimpleAuthenticator`.

See: link:https://issues.apache.org/jira/browse/TINKERPOP-915[TINKERPOP-915]

== TinkerPop 3.2.5

*Release Date: June 12, 2017*

Please see the link:https://github.com/apache/tinkerpop/blob/3.2.5/CHANGELOG.asciidoc#release-3-2-5[changelog] for a complete list of all the modifications that are part of this release.

=== Upgrading for Users

==== GraphSON Path Serialization

Serialization of `Path` with GraphSON was inconsistent with Gryo in that all the properties on any elements of
the `Path` were being included. With Gryo that, correctly, was not happening as that could be extraordinarily
expensive. GraphSON serialization has now been modified to properly not include properties. That change can cause
breaks in application code if that application code tries to access properties on elements in a `Path` as they
will no longer be there. Applications that require the properties will need to alter their Gremlin to better
restrict the data they want to retrieve.

See: link:https://issues.apache.org/jira/browse/TINKERPOP-1676[TINKERPOP-1676]

==== DSL Support

It has always been possible to construct Domain Specific Languages (DSLs) with Gremlin, but the approach has required
a somewhat deep understanding of the TinkerPop code base and it is not something that has had a recommeded method
for implementation. With this release, TinkerPop simplifies DSL development and provides the best practices for their
implementation.

[source,java]
----
// standard Gremlin
g.V().hasLabel('person').
  where(outE("created").count().is(P.gte(2))).count()

// the same traversal as above written as a DSL
social.persons().where(createdAtLeast(2)).count()
----

See: link:https://issues.apache.org/jira/browse/TINKERPOP-786[TINKERPOP-786],
link:http://tinkerpop.apache.org/docs/3.2.5/reference/#dsl[Reference Documentation]

==== Authentication Configuration

The server settings previously used `authentication.className` to set an authenticator for the the two provided
authentication handler and channelizer classes to use. This has been deprecated in favor of `authentication.authenticator`.
A class that extends `AbstractAuthenticationHandler` may also now be provided as `authentication.authenticationHandler`
to be used in either of the provided channelizer classes to handle the provided authenticator

See: link:https://issues.apache.org/jira/browse/TINKERPOP-1657[TINKERPOP-1657]

==== Default Maximum Parameters

It was learned that compilation for scripts with large numbers of parameters is more expensive than those with less
parameters. It therefore becomes possible to make some mistakes with how Gremlin Server is used. A new setting on
the `StandardOpProcessor` and `SessionOpProcessor` called `maxParameters` controls the number of parameters that can
be passed in on a request. This setting is defaulted to sixteen.

Users upgrading to this version may notice errors in their applications if they use more than sixteen parameters. To
fix this problem simply reconfigure Gremlin Server with a configuration as follows:

[source,yaml]
----
processors:
  - { className: org.apache.tinkerpop.gremlin.server.op.session.SessionOpProcessor, config: { maxParameters: 64 }}
  - { className: org.apache.tinkerpop.gremlin.server.op.standard.StandardOpProcessor, config: { maxParameters: 64 }}
----

The above configuration allows sixty-four parameters to be passed on each request.

See: link:https://issues.apache.org/jira/browse/TINKERPOP-1663[TINKERPOP-1663]

==== GremlinScriptEngine Metrics

The `GremlinScriptEngine` has a number of new metrics about its cache size and script compilation times which should
be helpful in understanding usage problems. As `GremlinScriptEngine` instances are used in Gremlin Server these metrics
are naturally exposed as part of the standard link:http://tinkerpop.apache.org/docs/current/reference/#_metrics[metrics]
set. Note that metrics are captured for both sessionless requests as well as for each individual session that is opened.

See: link:https://issues.apache.org/jira/browse/TINKERPOP-1644[TINKERPOP-1644]

==== Additional Error Information

Additional information on error responses from Gremlin Server should help make debugging errors easier. Error responses
now have both the exception hierarchy and the stack trace that was generated on the server. In this way, receiving an
error on a client doesn't mean having to rifle through Gremlin Server logs to try to find the associated error.

This change has been applied to all Gremlin Server protocols. For the binary protocol and the Java driver this change
means that the `ResponseException` thrown from calls to `submit()` requests to the server now have the following
methods:

[source,java]
----
public Optional<String> getRemoteStackTrace()

public Optional<List<String>> getRemoteExceptionHierarchy()
----

The HTTP protocol has also been updated and returns both `exceptions` and `stackTrace` fields in the response:

[source,js]
----
{
	"message": "Division by zero",
	"Exception-Class": "java.lang.ArithmeticException",
	"exceptions": ["java.lang.ArithmeticException"],
	"stackTrace": "java.lang.ArithmeticException: Division by zero\n\tat java.math.BigDecimal.divide(BigDecimal.java:1742)\n\tat org.codehaus.groovy.runtime.typehandling.BigDecimalMath.divideImpl(BigDecimalMath.java:68)\n\tat org.codehaus.groovy.runtime.typehandling.IntegerMath.divideImpl(IntegerMath.java:49)\n\tat org.codehaus.groovy.runtime.dgmimpl.NumberNumberDiv$NumberNumber.invoke(NumberNumberDiv.java:323)\n\tat org.codehaus.groovy.runtime.callsite.PojoMetaMethodSite.call(PojoMetaMethodSite.java:56)\n\tat org.codehaus.groovy.runtime.callsite.CallSiteArray.defaultCall(CallSiteArray.java:48)\n\tat org.codehaus.groovy.runtime.callsite.AbstractCallSite.call(AbstractCallSite.java:113)\n\tat org.codehaus.groovy.runtime.callsite.AbstractCallSite.call(AbstractCallSite.java:125)\n\tat Script4.run(Script4.groovy:1)\n\tat org.apache.tinkerpop.gremlin.groovy.jsr223.GremlinGroovyScriptEngine.eval(GremlinGroovyScriptEngine.java:834)\n\tat org.apache.tinkerpop.gremlin.groovy.jsr223.GremlinGroovyScriptEngine.eval(GremlinGroovyScriptEngine.java:547)\n\tat javax.script.AbstractScriptEngine.eval(AbstractScriptEngine.java:233)\n\tat org.apache.tinkerpop.gremlin.groovy.engine.ScriptEngines.eval(ScriptEngines.java:120)\n\tat org.apache.tinkerpop.gremlin.groovy.engine.GremlinExecutor.lambda$eval$2(GremlinExecutor.java:314)\n\tat java.util.concurrent.FutureTask.run(FutureTask.java:266)\n\tat java.util.concurrent.ThreadPoolExecutor.runWorker(ThreadPoolExecutor.java:1142)\n\tat java.util.concurrent.ThreadPoolExecutor$Worker.run(ThreadPoolExecutor.java:617)\n\tat java.lang.Thread.run(Thread.java:745)\n"
}
----

Note that the `Exception-Class` which was added in a previous version has been deprecated and replaced by these new
fields.

See: link:https://issues.apache.org/jira/browse/TINKERPOP-1044[TINKERPOP-1044]

==== Gremlin Console Scripting

The `gremlin.sh` command has two flags, `-i` and `-e`, which are used to pass a script and arguments into the Gremlin
Console for execution. Those flags now allow for passing multiple scripts and related arguments to be supplied which
can yield greater flexibilty in automation tasks.

[source,bash]
----
$ bin/gremlin.sh -i y.groovy 1 2 3 -i x.groovy
$ bin/gremlin.sh -e y.groovy 1 2 3 -e x.groovy
----

See: link:https://issues.apache.org/jira/browse/TINKERPOP-1653[TINKERPOP-1653]

==== Path support for by()-, from()-, to()-modulation

It is now possible to extract analyze sub-paths using `from()` and `to()` modulations with respective, path-based steps.
Likewise, `simplePath()` and `cyclicPath()` now support, along with `from()` and `to()`, `by()`-modulation so the cyclicity
is determined by projections of the path data. This extension is fully backwards compatible.

See: link:https://issues.apache.org/jira/browse/TINKERPOP-1387[TINKERPOP-1387]

==== GraphManager versus DefaultGraphManager
Gremlin Server previously implemented its own final `GraphManager` class. Now, the `GraphManager` has been changed to
an interface, and users can supply their own `GraphManager` implementations in their YAML. The previous `GraphManager`
class was meant be used by classes internal to Gremlin Server, but it was public so if it was used for some reason by
usrs then then a compile error can be expected. To correct this problem, which will likely manifest as a compile error
when trying to create a `new GraphManager()` instance, simply change the code to `new DefaultGraphManager(Settings)`.

In addition to the change mentioned above, several methods on `GraphManager` were deprecated:

* `getGraphs()` should be replaced by the combination of `getGraphNames()` and then `getGraph(String)`
* `getTraversalSources()` is similarly replaced and should instead use a combinatio of `getTraversalSourceNames()` and
`getTraversalSource(String)`

See: link:https://issues.apache.org/jira/browse/TINKERPOP-1438[TINKERPOP-1438]

==== Gremlin-Python Driver
Gremlin-Python now offers a more complete driver implementation that uses connection pooling and
the Python `concurrent.futures` module to provide asynchronous I/0 using threading. The default underlying
websocket client implementation is still provided by Tornado, but it is trivial to plug in another client by
defining the `Transport` interface.

Using the `DriverRemoteConnection` class is the exact same as in previous versions; however,
`DriverRemoteConnection` now uses the new `Client` class to submit messages to the server.

The `Client` class implementation/interface is based on the Java Driver, with some restrictions.
Most notably, Gremlin-Python does not yet implement the `Cluster` class. Instead, `Client` is
instantiated directly. Usage is as follows:

[source,python]
----
from gremlin_python.driver import client

client = client.Client('ws://localhost:8182/gremlin', 'g')
result_set = client.submit('1 + 1')
future_results = result_set.all()  # returns a concurrent.futures.Future
results = future_results.result()  # returns a list
assert results == [2]
client.close()  # don't forget to close underlying connections
----

See: link:https://issues.apache.org/jira/browse/TINKERPOP-1599[TINKERPOP-1599]

=== Upgrading for Providers

IMPORTANT: It is recommended that providers also review all the upgrade instructions specified for users. Many of the
changes there may prove important for the provider's implementation.

===== SimplePathStep and CyclicPathStep now PathFilterStep

The Gremlin traversal machine use to support two step instructions: `SimplePathStep` and `CyclicPathStep`. These have
been replaced by a high-level instruction called `PathFilterStep` which is boolean configured for simple or cyclic paths.
Furthermore, `PathFilterStep` also support `from()`-, `to()`-, and `by()`-modulation.

===== LazyBarrierStrategy No Longer End Appends Barriers

`LazyBarrierStrategy` was trying to do to much by considering `Traverser` effects on network I/O by appending an
`NoOpBarrierStrategy` to the end of the root traversal. This should not be accomplished by `LazyBarrierStrategy`,
but instead by `RemoteStrategy`. `RemoteStrategy` now tries to barrier-append. This may effect the reasoninig logic in
some `ProviderStrategies`. Most likely not, but just be aware.

See: link:https://issues.apache.org/jira/browse/TINKERPOP-1627[TINKERPOP-1627]

== TinkerPop 3.2.4

*Release Date: February 8, 2017*

Please see the link:https://github.com/apache/tinkerpop/blob/3.2.4/CHANGELOG.asciidoc#release-3-2-4[changelog] for a complete list of all the modifications that are part of this release.

=== Upgrading for Users

==== TinkerGraph Deserialization

A TinkerGraph deserialized from Gryo or GraphSON is now configured with multi-properties enabled. This change allows
TinkerGraphs returned from Gremlin Server to properly return multi-properties, which was a problem seen when
subgraphing a graph that contained properties with a setting other than `Cardinality.single`.

This change could be considered breaking in the odd chance that a TinkerGraph returned from Gremlin Server was later
mutated, because calls to `property(k,v)` would default to `Cardinality.list` instead of `Cardinality.single`. In the
event that this is a problem, simple change calls to `property(k,v)` to `property(Cardinality.single,k,v)` and
explicitly set the `Cardinality`.

See: link:https://issues.apache.org/jira/browse/TINKERPOP-1587[TINKERPOP-1587]

==== Traversal Promises

The `Traversal` API now has a new `promise()` method. These methods return a promise in the form of a
`CompleteableFuture`. Usage is as follows:

[source,groovy]
----
gremlin> promise = g.V().out().promise{it.next()}
==>java.util.concurrent.CompletableFuture@4aa3d36[Completed normally]
gremlin> promise.join()
==>v[3]
gremlin> promise.isDone()
==>true
gremlin> g.V().out().promise{it.toList()}.thenApply{it.size()}.get()
==>6
----

At this time, this method is only used for traversals that are configured using `withRemote()`.

See: link:https://issues.apache.org/jira/browse/TINKERPOP-1490[TINKERPOP-1490]

==== If/Then-Semantics with Choose Step

Gremlin's `choose()`-step supports if/then/else-semantics. Thus, to effect if/then-semantics, `identity()` was required.
Thus, the following two traversals below are equivalent with the later being possible in this release.

[source,groovy]
----
g.V().choose(hasLabel('person'),out('created'),identity())
g.V().choose(hasLabel('person'),out('created'))
----

See: link:https://issues.apache.org/jira/browse/TINKERPOP-1508[TINKERPOP-1508]

==== FastNoSuchElementException converted to regular NoSuchElementException

Previously, a call to `Traversal.next()` that did not have a result would throw a `FastNoSuchElementException`.
This has been changed to a regular `NoSuchElementException` that includes the stack trace. Code that explicitly catches
`FastNoSuchElementException` should be converted to check for the more general class of `NoSuchElementException`.

See: link:https://issues.apache.org/jira/browse/TINKERPOP-1330[TINKERPOP-1330]

==== ScriptEngine support in gremlin-core

`ScriptEngine` and `GremlinPlugin` infrastructure has been moved from gremlin-groovy to gremlin-core to allow for
better re-use across different Gremlin Language Variants. At this point, this change is non-breaking as it was
implemented through deprecation.

The basic concept of a `ScriptEngine` has been replaced by the notion of a `GremlinScriptEngine` (i.e. a
"ScriptEngine" that is specifically tuned for executing Gremlin-related scripts). "ScriptEngine" infrastructure has
been developed to help support this new interface, specifically `GremlinScriptEngineFactory` and
`GremlinScriptEngineManager`. Prefer use of this infrastructure when instantiating a `GremlinScriptEngine` rather
than trying to instantiate directly.

For example, rather than instantiate a `GremlinGroovyScriptEngine` with the constructor:

[source,java]
----
GremlinScriptEngine engine = new GremlinGroovyScriptEngine();
----

prefer to instantiate it as follows:

[source,java]
----
GremlinScriptEngineManager manager = new CachedGremlinScriptEngineManager();
GremlinScriptEngine engine = manager.getEngineByName("gremlin-groovy");
----

Related to the addition of `GremlinScriptEngine`, `org.apache.tinkerpop.gremlin.groovy.plugin.GremlinPlugin` in
gremlin-groovy has been deprecated and then replaced by `org.apache.tinkerpop.gremlin.jsr223.GremlinPlugin`. The new
version of `GremlinPlugin` is similar but does carry some new methods to implement that involves the new `Customizer`
interface. The `Customizer` interface is the way in which `GremlinScriptEngine` instance can be configured with
imports, initialization scripts, compiler options, etc.

Note that a `GremlinPlugin` can be applied to a `GremlinScriptEngine` by adding it to the `GremlinScriptEngineManager`
that creates it.

[source,java]
----
GremlinScriptEngineManager manager = new CachedGremlinScriptEngineManager();
manager.addPlugin(ImportGremlinPlugin.build().classImports(java.awt.Color.class).create());
GremlinScriptEngine engine = manager.getEngineByName("gremlin-groovy");
----

All of this new infrastructure is currently optional on the 3.2.x line of code. More detailed documentation will for
these changes will be supplied as part of 3.3.0 when these features become mandatory and the deprecated code is
removed.

See: link:https://issues.apache.org/jira/browse/TINKERPOP-1562[TINKERPOP-1562]


==== SSL Client Authentication

Added new server configuration option `ssl.needClientAuth`.

See: link:https://issues.apache.org/jira/browse/TINKERPOP-1602[TINKERPOP-1602]


=== Upgrading for Providers

IMPORTANT: It is recommended that providers also review all the upgrade instructions specified for users. Many of the
changes there may prove important for the provider's implementation.

==== Graph Database Providers

===== CloseableIterator

Prior to TinkerPop 3.x, Blueprints had the notion of a `CloseableIterable` which exposed a way for Graph Providers
to offer a way to release resources that might have been opened when returning vertices and edges. That interface was
never exposed in TinkerPop 3.x, but has now been made available via the new `CloseableIterator`. Providers may choose
to use this interface or not when returning values from `Graph.vertices()` and `Graph.edges()`.

It will be up to users to know whether or not they need to call `close()`. Of course, users should typically not be
operating with the Graph Structure API, so it's unlikely that they would be calling these methods directly in the
first place. It is more likely that users will be calling `Traversal.close()`. This method will essentially iterate
the steps of the `Traversal` and simply call `close()` on any steps that implement `AutoCloseable`. By default,
`GraphStep` now implements `AutoCloseable` which most Graph Providers will extend upon (as was done with TinkerGraph's
`TinkerGraphStep`), so the integration should largely come for free if the provider simply returns a
`CloseableIterator` from `Graph.vertices()` and `Graph.edges()`.

See: https://issues.apache.org/jira/browse/TINKERPOP-1589[TINKERPOP-1589]

===== HasContainer AndP Splitting

Previously, `GraphTraversal` made it easy for providers to analyze `P`-predicates in `HasContainers`, but always
splitting `AndP` predicates into their component parts. This helper behavior is no longer provided because,
1.) `AndP` can be inserted into a `XXXStep` in other ways, 2.) the providers `XXXStep` should process `AndP`
regardless of `GraphTraversal` helper, and 3.) the `GraphTraversal` helper did not recursively split.
A simple way to split `AndP` in any custom `XXXStep` that implements `HasContainerHolder` is to use the following method:

[source,java]
----
@Override
public void addHasContainer(final HasContainer hasContainer) {
  if (hasContainer.getPredicate() instanceof AndP) {
    for (final P<?> predicate : ((AndP<?>) hasContainer.getPredicate()).getPredicates()) {
      this.addHasContainer(new HasContainer(hasContainer.getKey(), predicate));
    }
  } else
    this.hasContainers.add(hasContainer);
}
----

See: link:https://issues.apache.org/jira/browse/TINKERPOP-1482[TINKERPOP-1482],
link:https://issues.apache.org/jira/browse/TINKERPOP-1502[TINKERPOP-1502]


===== Duplicate Multi-Properties

Added `supportsDuplicateMultiProperties` to `VertexFeatures` so that graph provider who only support unique values as
multi-properties have more flexibility in describing their graph capabilities.

See: link:https://issues.apache.org/jira/browse/TINKERPOP-919[TINKERPOP-919]

===== Deprecated OptIn

In 3.2.1, all `junit-benchmark` performance tests were deprecated. At that time, the `OptIn` representations of these
tests should have been deprecated as well, but they were not. That omission has been remedied now. Specifically, the
following fields were deprecated:

* `OptIn.SUITE_GROOVY_ENVIRONMENT_PERFORMANCE`
* `OptIn.SUITE_PROCESS_PERFORMANCE`
* `OptIn.SUITE_STRUCTURE_PERFORMANCE`

As of 3.2.4, the following test suites were also deprecated:

* `OptIn.SUITE_GROOVY_PROCESS_STANDARD`
* `OptIn.SUITE_GROOVY_PROCESS_COMPUTER`
* `OptIn.SUITE_GROOVY_ENVIRONMENT`
* `OptIn.SUITE_GROOVY_ENVIRONMENT_INTEGRATE`

Future testing of `gremlin-groovy` (and language variants in general) will be handled differently and will not require
a Graph Provider to validate its operations with it. Graph Providers may now choose to remove these tests from their
test suites, which should reduce the testing burden.

See: link:https://issues.apache.org/jira/browse/TINKERPOP-1610[TINKERPOP-1610]

===== Deprecated getInstance()

TinkerPop has generally preferred static `instance()` methods over `getInstance()`, but `getInstance()` was used in
some cases nonetheless. As of this release, `getInstance()` methods have been deprecated in favor of `instance()`.
Of specific note, custom `IoRegistry` (as related to IO in general) and `Supplier<ClassResolver>` (as related to
Gryo serialization in general) now both prefer `instance()` over `getInstance()` given this deprecation.

See: link:https://issues.apache.org/jira/browse/TINKERPOP-1530[TINKERPOP-1530]

==== Drivers Providers

===== Force Close

Closing a session will first attempt a proper close of any open transactions. A problem can occur, however, if there is
a long run job (e.g. an OLAP-based traversal) executing, as that job will block the calls to close the transactions.
By exercising the option to a do a "forced close" the session will skip trying to close the transactions and just
attempt to interrupt the long run job. By not closing transactions, the session leaves it up to the underlying graph
database to sort out how it will deal with those orphaned transactions. On the positive side though (for those graphs
which do that well) , long run jobs have the opporunity to be cancelled without waiting for a timeout of the job itself
which will allow resources to be released earlier.

The "force" argument is passed on the "close" message and is a boolean value. This is an optional argument to "close"
and defaults to `false`.

See: link:https://issues.apache.org/jira/browse/TINKERPOP-932[TINKERPOP-932],
link:http://tinkerpop.apache.org/docs/current/dev/provider/#_session_opprocessor[Provider Documentation - Session OpProcessor]

===== SASL Authentication

Gremlin Supports SASL based authentication. The server accepts either a byte array or Base64 encoded String as the in
the `sasl` argument on the `RequestMessage`, however it sends back a byte array only. Some serializers or serializer
configurations don't work well with that approach (specifically the "toString" configuration on the Gryo serializer) as
the byte array is returned in the `ResponseMessage` result. In the case of the "toString" serializer the byte array
gets "toString'd" and the can't be read by the client.

In 3.2.4, the byte array is still returned in the `ResponseMessage` result, but is also returned in the status
attributes under a `sasl` key as a Base64 encoded string. In this way, the client has options on how it chooses to
process the authentication response and the change remains backward compatible. Drivers should upgrade to using the
Base64 encoded string however as the old approach will likely be removed in the future.

See: link:https://issues.apache.org/jira/browse/TINKERPOP-1600[TINKERPOP-1600]

== TinkerPop 3.2.3

*Release Date: October 17, 2016*

Please see the link:https://github.com/apache/tinkerpop/blob/3.2.3/CHANGELOG.asciidoc#release-3-2-3[changelog] for a complete list of all the modifications that are part of this release.

=== Upgrading for Users

==== Renamed Null Result Preference

In 3.2.2, the Gremlin Console introduced a setting called `empty.result.indicator`, which controlled the output that
was presented when no result was returned. For consistency, this setting has been renamed to `result.indicator.null`
and can be set as follows:

[source,text]
----
gremlin> graph = TinkerGraph.open()
==>tinkergraph[vertices:0 edges:0]
gremlin> graph.close()
==>null
gremlin> :set result.indicator.null nil
gremlin> graph = TinkerGraph.open()
==>tinkergraph[vertices:0 edges:0]
gremlin> graph.close()
==>nil
gremlin> :set result.indicator.null ""
gremlin> graph = TinkerGraph.open()
==>tinkergraph[vertices:0 edges:0]
gremlin> graph.close()
gremlin>
----

See: link:https://issues.apache.org/jira/browse/TINKERPOP-1409[TINKERPOP-1409]

==== Java Driver Keep-Alive

The Java Driver now has a `keepAliveInterval` setting, which controls the amount of time in milliseconds it should wait
on an inactive connection before it sends a message to the server to keep the connection maintained. This should help
environments that use a load balancer in front of Gremlin Server by ensuring connections are actively maintained even
during periods of inactivity.

See: link:https://issues.apache.org/jira/browse/TINKERPOP-1249[TINKERPOP-1249]

==== Where Step Supports By-Modulation

It is now possible to use `by()` with `where()` predicate-based steps. Previously, without using `match()`, if you wanted
to know who was older than their friend, the following traversal would be used.

[source,text]
----
gremlin> g.V().as('a').out('knows').as('b').
......1>   filter(select('a','b').by('age').where('a', lt('b')))
==>v[4]
----

Now, with `where().by()` support, the above traversal can be expressed more succinctly and more naturally as follows.

[source,text]
----
gremlin> g.V().as('a').out('knows').as('b').
......1>   where('a', lt('b')).by('age')
==>v[4]
----

See: link:https://issues.apache.org/jira/browse/TINKERPOP-1330[TINKERPOP-1330]

==== Change In has() Method Signatures

The TinkerPop 3.2.2 release unintentionally intoduced a breaking change for some `has()` method overloads. In particular the
behavior for single item array arguments was changed:

[source,text]
----
gremlin> g.V().hasLabel(["software"] as String[]).count()
==>0
----

Prior this change single item arrays were treated like there was only that single item:

[source,text]
----
gremlin> g.V().hasLabel(["software"] as String[]).count()
==>2
gremlin> g.V().hasLabel("software").count()
==>2
----

TinkerPop 3.2.3 fixes this misbehavior and all `has()` method overloads behave like before, except that they no longer
support no arguments.

==== Deprecated reconnectInitialDelay

The `reconnectInitialDelay` setting on the `Cluster` builder has been deprecated. It no longer serves any purpose.
The value for the "initial delay" now comes from `reconnectInterval` (there are no longer two separate settings to
control).

See: link:https://issues.apache.org/jira/browse/TINKERPOP-1460[TINKERPOP-1460]

==== TraversalSource.close()

`TraversalSource` now implements `AutoCloseable`, which means that the `close()` method is now available. This new
method is important in cases where `withRemote()` is used, as `withRemote()` can open "expensive" resources that need
to be released.

In the case of TinkerPop's `DriverRemoteConnection`, `close()` will destroy the `Client` instance that is created
internally by `withRemote()` as shown below:

[source,text]
----
gremlin> graph = EmptyGraph.instance()
==>emptygraph[empty]
gremlin> g = graph.traversal().withRemote('conf/remote-graph.properties')
==>graphtraversalsource[emptygraph[empty], standard]
gremlin> g.close()
gremlin>
----

Note that the `withRemote()` method will call `close()` on a `RemoteConnection` passed directly to it as well, so
there is no need to do that manually.

See: link:https://issues.apache.org/jira/browse/TINKERPOP-790[TINKERPOP-790]

==== IO Reference Documentation

There is new reference documentation for the various IO formats. The documentation provides more details and samples
that should be helpful to users and providers who intend to work directly with the TinkerPop supported serialization
formats: GraphML, GraphSON and Gryo.

See: link:http://tinkerpop.apache.org/docs/3.2.3/dev/io/[IO Reference Documentation]

=== Upgrading for Providers

IMPORTANT: It is recommended that providers also review all the upgrade instructions specified for users. Many of the
changes there may prove important for the provider's implementation.

==== Graph System Providers

===== Default LazyBarrierStrategy

`LazyBarrierStrategy` has been included as a default strategy. `LazyBarrierStrategy` walks a traversal and looks for
"flatMaps" (`out()`, `in()`, `both()`, `values()`, `V()`, etc.) and adds "lazy barriers" to dam up the stream so to
increase the probability of bulking the traversers. One of the side-effects is that:

[source,java]
g.V().out().V().has(a)

is compiled to:

[source,java]
g.V().out().barrier().V().barrier().has(a)

Given that `LazyBarrierStrategy` is an `OptimizationStrategy`, it comes before `ProviderOptimizationStrategies`.
Thus, if the provider's `XXXGraphStepStrategy` simply walks from the second `V()` looking for `has()`-only, it will not
be able to pull in the `has()` cause the `barrier()` blocks it. Please see the updates to `TinkerGraphStepStrategy` and
how it acknowledges `NoOpBarrierSteps` (i.e. `barrier()`) skipping over them and “left”-propagating labels to the
previous step.

See: link:https://issues.apache.org/jira/browse/TINKERPOP-1488[TINKERPOP-1488]

===== Configurable Strategies

If the provider has non-configurable `TraversalStrategy` classes, those classes should expose a static `instance()`-method.
This is typical and thus, backwards compatible. However, if the provider has a `TraversalStrategy` that can be configured
(e.g. via a `Builder`), then it should expose a static `create(Configuration)`-method, where the keys of the configuration
are the method names of the `Builder` and the values are the method arguments. For instance, for Gremlin-Python to create
a `SubgraphStrategy`, it does the following:

[source,python]
----
g = Graph().traversal().withRemote(connection).
        withStrategies(SubgraphStrategy(vertices=__.hasLabel('person'),edges=__.has('weight',gt(0.5))))
----

The `SubgraphStrategy.create(Configuration)`-method is defined as:

[source,java]
----
public static SubgraphStrategy create(final Configuration configuration) {
    final Builder builder = SubgraphStrategy.build();
    if (configuration.containsKey(VERTICES))
        builder.vertices((Traversal) configuration.getProperty(VERTICES));
    if (configuration.containsKey(EDGES))
        builder.edges((Traversal) configuration.getProperty(EDGES));
    if (configuration.containsKey(VERTEX_PROPERTIES))
        builder.vertexProperties((Traversal) configuration.getProperty(VERTEX_PROPERTIES));
    return builder.create();
}
----

Finally, in order to make serialization possible from JVM-based Gremlin language variants, all strategies have a
`TraverserStrategy.getConfiguration()` method which returns a `Configuration` that can be used to `create()` the
`TraversalStrategy`.

The `SubgraphStrategy.getConfiguration()`-method is defined as:

[source,java]
----
@Override
public Configuration getConfiguration() {
    final Map<String, Object> map = new HashMap<>();
    map.put(STRATEGY, SubgraphStrategy.class.getCanonicalName());
    if (null != this.vertexCriterion)
        map.put(VERTICES, this.vertexCriterion);
    if (null != this.edgeCriterion)
            map.put(EDGES, this.edgeCriterion);
    if (null != this.vertexPropertyCriterion)
        map.put(VERTEX_PROPERTIES, this.vertexPropertyCriterion);
    return new MapConfiguration(map);
}
----

The default implementation of `TraversalStrategy.getConfiguration()` is defined as:

[source,java]
----
public default Configuration getConfiguration() {
    return new BaseConfiguration();
}
----

Thus, if the provider does not have any "builder"-based strategies, then no updates to their strategies are required.

See: link:https://issues.apache.org/jira/browse/TINKERPOP-1455[TINKERPOP-1455]

===== Deprecated elementNotFound

Both `Graph.Exceptions.elementNotFound()` methods have been deprecated. These exceptions were being asserted in the
test suite but were not being used anywhere in `gremlin-core` itself. The assertions have been modified to simply
assert that `NoSuchElementException` was thrown, which is precisely the behavior that was being indirected asserted
when `Graph.Exceptions.elementNotFound()` were being used.

Providers should not need to take any action in this case for their tests to pass, however, it would be wise to remove
uses of these exception builders as they will be removed in the future.

See: link:https://issues.apache.org/jira/browse/TINKERPOP-944[TINKERPOP-944]

===== Hidden Step Labels for Compilation Only

In order for `SubgraphStrategy` to work, it was necessary to have multi-level children communicate with one another
via hidden step labels. It was decided that hidden step labels are for compilation purposes only and will be removed
prior to traversal evaluation. This is a valid decision given that hidden labels for graph system providers are
not allowed to be used by users. Likewise, hidden labels for steps should not be allowed be used by
users as well.

===== PropertyMapStep with Selection Traversal

`PropertyMapStep` now supports selection of properties via child property traversal. If a provider was relying solely
on the provided property keys in a `ProviderOptimizationStrategy`, they will need to check if there is a child traversal
and if so, use that in their introspection for respective strategies. This model was created to support `SubgraphStrategy.vertexProperties()` filtering.

See: link:https://issues.apache.org/jira/browse/TINKERPOP-1456[TINKERPOP-1456],
link:https://issues.apache.org/jira/browse/TINKERPOP-844[TINKERPOP-844]

===== ConnectiveP Nesting Inlined

There was a bug in `ConnectiveP` (`AndP`/`OrP`), where `eq(1).and(eq(2).and(eq(3)))` was `AndP(eq(1),AndP(eq(2),eq(3)))`
instead of unnested/inlined as `AndP(eq(1),eq(2),eq(3))`. Likewise, for `OrP`. If a provider was leveraging `ConnectiveP`
predicates for their custom steps (e.g. graph- or vertex-centric index lookups), then they should be aware of the inlining
and can simplify any and/or-tree walking code in their respective `ProviderOptimizationStrategy`.

See: link:https://issues.apache.org/jira/browse/TINKERPOP-1470[TINKERPOP-1470]

== TinkerPop 3.2.2

*Release Date: September 6, 2016*

Please see the link:https://github.com/apache/tinkerpop/blob/3.2.2/CHANGELOG.asciidoc#release-3-2-2[changelog] for a complete list of all the modifications that are part of this release.

=== Upgrading for Users

==== GraphSON 2.0

GraphSON 2.0 has been introduced to improve and normalize the format of types embedded in GraphSON.

See: link:https://issues.apache.org/jira/browse/TINKERPOP-1274[TINKERPOP-1274],
link:http://tinkerpop.apache.org/docs/3.2.2/reference/#graphson-2-0-types[Reference Documentation -
GraphSON 2.0].

==== Log4j Dependencies

There were a number of changes to the Log4j dependencies in the various modules. Log4j was formerly included as part
of the `slf4j-log4j12` in `gremlin-core`, however that "forced" use of Log4j as a logger implementation when that
really wasn't necessary or desired. If a project depended on `gremlin-core` or other TinkerPop project to get its
Log4j implementation then those applications will need to now include the dependency themselves directly.

Note that Gremlin Server and Gremlin Console explicitly package Log4j in their respective binary distributions.

See: link:https://issues.apache.org/jira/browse/TINKERPOP-1151[TINKERPOP-1151]

==== Default for gremlinPool

The `gremlinPool` setting in Gremlin Server is now defaulted to zero. When set to zero, Gremlin Server will use the
value provided by `Runtime.availableProcessors()` to set the pool size. Note that the packaged YAML files no longer
contain the thread pool settings as all are now driven by sensible defaults. Obviously these values can be added
and overridden as needed.

See: https://issues.apache.org/jira/browse/TINKERPOP-1373[TINKERPOP-1373]

==== New Console Features

The Gremlin Console can now have its text colorized. For example, you can set the color of the Gremlin ascii art to
the more natural color of green by using the `:set` command:

[source,text]
gremlin> :set gremlin.color green

It is also possible to colorize results, like vertices, edges, and other common returns. Please see the
link:http://tinkerpop.apache.org/docs/3.2.2/reference/#console-preferences[reference documentation] for more details
on all the settings.

The console also now includes better multi-line support:

[source,text]
----
gremlin> g.V().out().
......1>       has('name','josh').
......2>       out('created')
==>v[5]
==>v[3]
----

This is a nice feature in that it can help you understand if a line is incomplete and unevaluated.

See: link:https://issues.apache.org/jira/browse/TINKERPOP-1285[TINKERPOP-1285],
link:https://issues.apache.org/jira/browse/TINKERPOP-1285[TINKERPOP-1037],
link:http://tinkerpop.apache.org/docs/3.2.2/reference/#console-preferences[Reference Documentation -
Console Preferences]

=== Upgrading for Providers

IMPORTANT: It is recommended that providers also review all the upgrade instructions specified for users. Many of the
changes there may prove important for the provider's implementation.

==== Graph System Providers

===== Deprecated Io.Builder.registry()

The `Io.Builder.registry()` has been deprecated in favor of `Io.Builder.onMapper(Consumer<Mapper>)`. This change gives
the `Graph` implementation greater flexibility over how to modify the `Mapper` implementation. In most cases, the
implementation will simply add its `IoRegistry` to allow the `Mapper` access to custom serialization classes, but this
approach makes it possible to also set other specific settings that aren't generalized across all IO implementations.
A good example of this type of usage would be to provide a custom `ClassRessolver` implementation to a `GryoMapper`.

See: link:https://issues.apache.org/jira/browse/TINKERPOP-1402[TINKERPOP-1402]

===== Log4j Dependencies

There were a number of changes to the Log4j dependencies in the various modules. Log4j was formerly included as part
of the `slf4j-log4j12` in `gremlin-core`, however that "forced" use of log4j as a logger implementation when that
really wasn't necessary or desired. The `slf4j-log4j12` dependency is now in "test" scope for most of the modules. The
exception to that rule is `gremlin-test` which prescribes it as "optional". That change means that developers
dependending on `gremlin-test` (or `gremlin-groovy-test`) will need to explicitly specify it as a dependency in their
`pom.xml` (or a different slf4j implementation if that better suits them).

See: link:https://issues.apache.org/jira/browse/TINKERPOP-1151[TINKERPOP-1151]

==== Drivers Providers

===== GraphSON 2.0

Drivers providers can exploit the new format of typed values JSON serialization offered by GraphSON 2.0. This format
has been created to allow easy and agnostic parsing of a GraphSON payload without type loss. Drivers of non-Java
languages can then implement their own mapping of the GraphSON's language agnostic type IDs (e.g. `UUID`, `LocalDate`)
to the appropriate representation for the driver's language.

See: link:https://issues.apache.org/jira/browse/TINKERPOP-1274[TINKERPOP-1274],
link:http://tinkerpop.apache.org/docs/3.2.2/reference/#graphson-2.0-types[Reference Documentation -
GraphSON 2.0].

===== Traversal Serialization

There was an "internal" serialization format in place for `Traversal` which allowed one to be submitted to Gremlin
Server directly over `RemoteGraph`. That format has been removed completely and is wholly replaced by the non-JVM
specific approach of serializing `Bytecode`.

See: link:https://issues.apache.org/jira/browse/TINKERPOP-1392[TINKERPOP-1392]

== TinkerPop 3.2.1

*Release Date: July 18, 2016*

Please see the link:https://github.com/apache/tinkerpop/blob/3.2.1/CHANGELOG.asciidoc#release-3-2-1[changelog] for a complete list of all the modifications that are part of this release.

=== Upgrading for Users

==== Gephi Plugin

The Gephi Plugin has been updated to support Gephi 0.9.x. Please upgrade to this latest version to use the Gephi Plugin
for Gremlin Console.

See: link:https://issues.apache.org/jira/browse/TINKERPOP-1297[TINKERPOP-1297]

==== GryoMapper Construction

It is now possible to override existing serializers with calls to `addCustom` on the `GryoMapper` builder. This option
allows complete control over the serializers used by Gryo. Of course, this also makes it possible to produce completely
non-compliant Gryo files. This feature should be used with caution.

==== TraversalVertexProgram

`TraversalVertexProgram` always maintained a `HALTED_TRAVERSERS` `TraverserSet` for each vertex throughout the life
of the OLAP computation. However, if there are no halted traversers in the set, then there is no point in keeping that
compute property around as without it, time and space can be saved. Users that have `VertexPrograms` that are chained off
of `TraversalVertexProgram` and have previously assumed that `HALTED_TRAVERSERS` always exists at each vertex, should no
longer assume that.

[source,java]
// bad code
TraverserSet haltedTraversers = vertex.value(TraversalVertexProgram.HALTED_TRAVERSERS);
// good code
TraverserSet haltedTraversers = vertex.property(TraversalVertexProgram.HALTED_TRAVERSERS).orElse(new TraverserSet());

==== Interrupting Traversals

Traversals now better respect calls to `Thread.interrupt()`, which mean that a running `Traversal` can now be
cancelled. There are some limitations that remain, but most OLTP-based traversals should cancel without
issue. OLAP-based traversals for Spark will also cancel and clean up running jobs in Spark itself. Mileage may vary
on other process implementations and it is possible that graph providers could potentially write custom step
implementations that prevent interruption. If it is found that there are configurations or specific traversals that
do not respect interruption, please mention them on the mailing list.

See: https://issues.apache.org/jira/browse/TINKERPOP-946[TINKERPOP-946]

==== Gremlin Console Flags

Gremlin Console had several methods for executing scripts from file at the start-up of `bin/gremlin.sh`. There were
two options:

[source,text]
bin/gremlin.sh script.groovy    <1>
bin/gremlin.sh -e script.groovy <2>

<1> The `script.groovy` would be executed as a console initialization script setting the console up for use and leaving
it open when the script completed successfully or closing it if the script failed.
<2> The `script.groovy` would be executed by the `ScriptExecutor` which meant that commands for the Gremlin Console,
such as `:remote` and `:>` would not be respected.

Changes in this version of TinkerPop have added much more flexibility here and only a minor breaking change should be
considered when using this version. First of all, recognize that hese two lines are currently equivalent:

[source,text]
bin/gremlin.sh script.groovy
bin/gremlin.sh -i script.groovy

but users should start to explicitly specify the `-i` flag as TinkerPop will eventually remove the old syntax. Despite
the one used beware of the fact that neither will close the console on script failure anymore. In that sense, this
behavior represents a breaking change to consider. To ensure the console closes on failure or success, a script will
have to use the `-e` option.

The console also has a number of new features in addition to `-e` and `-i`:

* View the available flags for the console with `-h`.
* Control console output with `-D`, `-Q` and -`V`
* Get line numbers on script failures passed to `-i` and `-e`.

See: link:https://issues.apache.org/jira/browse/TINKERPOP-1268[TINKERPOP-1268],
link:https://issues.apache.org/jira/browse/TINKERPOP-1155[TINKERPOP-1155], link:https://issues.apache.org/jira/browse/TINKERPOP-1156[TINKERPOP-1156],
link:https://issues.apache.org/jira/browse/TINKERPOP-1157[TINKERPOP-1157],
link:http://tinkerpop.apache.org/docs/3.2.1/reference/#interactive-mode[Reference Documentation - Interactive Mode],
link:http://tinkerpop.apache.org/docs/3.2.1/reference/#execution-mode[Reference Documentation - Execution Mode]

=== Upgrading for Providers

IMPORTANT: It is recommended that providers also review all the upgrade instructions specified for users. Many of the
changes there may prove important for the provider's implementation.

==== Graph System Providers

===== VertexComputing API Change

The `VertexComputing` API is used by steps that wrap a `VertexProgram`. There is a method called
`VertexComputing.generateProgram()` that has changed which now takes a second argument of `Memory`. To  upgrade, simply
fix the method signature of your `VertexComputing` implementations. The `Memory` argument can be safely ignored to
effect the exact same semantics as prior. However, now previous OLAP job `Memory` can be leveraged when constructing
the next `VertexProgram` in an OLAP traversal chain.

===== Interrupting Traversals

Several tests have been added to the TinkerPop test suite to validate that a `Traversal` can be cancelled with
`Thread.interrupt()`. The test suite does not cover all possible traversal scenarios. When implementing custom steps,
providers should take care to not ignore an `InterruptionException` that might be thrown in their code and to be sure
to check `Thread.isInterrupted()` as needed to ensure that the step remains cancellation compliant.

See: https://issues.apache.org/jira/browse/TINKERPOP-946[TINKERPOP-946]

===== Performance Tests

All "performance" tests have been deprecated. In the previous 3.2.0-incubating release, the `ProcessPerformanceSuite`
and `TraversalPerformanceTest` were deprecated, but some other tests remained. It is the remaining tests that have
been deprecated on this release:

* `StructurePerformanceSuite
** `GraphReadPerformanceTest`
** `GraphWriterPerformanceTest`
* `GroovyEnvironmentPerformanceSuite`
** `SugarLoaderPerformanceTest`
** `GremlinExecutorPerformanceTest`
* Gremlin Server related performance tests
* TinkerGraph related performance tests

Providers should implement their own performance tests and not rely on these deprecated tests as they will be removed
in a future release along with the "JUnit Benchmarks" dependency.

See: link:https://issues.apache.org/jira/browse/TINKERPOP-1294[TINKERPOP-1294]

==== Graph Database Providers

===== Transaction Tests

Tests and assertions were added to the structure test suite to validate that transaction status was in the appropriate
state following calls to close the transaction with `commit()` or `rollback()`. It is unlikely that this change would
cause test breaks for providers, unless the transaction status was inherently disconnected from calls to close the
transaction somehow.

In addition, other tests were added to enforce the expected semantics for threaded transactions. Threaded transactions
are expected to behave like manual transactions. They should be open automatically when they are created and once
closed should no longer be used. This behavior is not new and is the typical expected method for working with these
types of transactions. The test suite just requires that the provider implementation conform to these semantics.

See: link:https://issues.apache.org/jira/browse/TINKERPOP-947[TINKERPOP-947],
link:https://issues.apache.org/jira/browse/TINKERPOP-1059[TINKERPOP-1059]

===== GraphFilter and GraphFilterStrategy

`GraphFilter` has been significantly advanced where the determination of an edge direction/label legality is more stringent.
Along with this, `GraphFilter.getLegallyPositiveEdgeLabels()` has been added as a helper method to make it easier for `GraphComputer`
providers to know the space of labels being accessed by the traversal and thus, better enable provider-specific push-down predicates.

Note that `GraphFilterStrategy` is now a default `TraversalStrategy` registered with `GraphComputer.` If `GraphFilter` is
expensive for the underlying `GraphComputer` implementation, it can be deactivated as is done for `TinkerGraphComputer`.

[source,java]
----
static {
  TraversalStrategies.GlobalCache.registerStrategies(TinkerGraphComputer.class,
    TraversalStrategies.GlobalCache.getStrategies(GraphComputer.class).clone().removeStrategies(GraphFilterStrategy.class));
}
----

See: link:https://issues.apache.org/jira/browse/TINKERPOP-1293[TINKERPOP-1293]

==== Graph Language Providers

===== VertexTest Signatures

The method signatures of `get_g_VXlistXv1_v2_v3XX_name` and `get_g_VXlistX1_2_3XX_name` of `VertexTest` were changed
to take arguments for the `Traversal` to be constructed by extending classes.

== TinkerPop 3.2.0

*Release Date: Release Date: April 8, 2016*

Please see the link:https://github.com/apache/tinkerpop/blob/3.2.0-incubating/CHANGELOG.asciidoc#tinkerpop-320-release-date-april-8-2016[changelog] for a complete list of all the modifications that are part of this release.

=== Upgrading for Users

==== Hadoop FileSystem Variable

The `HadoopGremlinPlugin` defines two variables: `hdfs` and `fs`. The first is a reference to the HDFS `FileSystemStorage`
and the latter is a reference to the local `FileSystemStorage`. Prior to 3.2.x, `fs` was called `local`. However,
there was a variable name conflict with `Scope.local`. As such `local` is now `fs`. This issue existed prior to 3.2.x,
but was not realized until this release. Finally, this only effects Gremlin Console users.

==== Hadoop Configurations

Note that `gremlin.hadoop.graphInputFormat`, `gremlin.hadoop.graphOutputFormat`, `gremlin.spark.graphInputRDD`, and
`gremlin.spark.graphOuputRDD` have all been deprecated. Using them still works, but moving forward, users only need to
leverage `gremlin.hadoop.graphReader` and `gremlin.hadoop.graphWriter`. An example properties file snippet is provided
below.

```
gremlin.graph=org.apache.tinkerpop.gremlin.hadoop.structure.HadoopGraph
gremlin.hadoop.graphReader=org.apache.tinkerpop.gremlin.hadoop.structure.io.gryo.GryoInputFormat
gremlin.hadoop.graphWriter=org.apache.tinkerpop.gremlin.hadoop.structure.io.gryo.GryoOutputFormat
gremlin.hadoop.jarsInDistributedCache=true
gremlin.hadoop.defaultGraphComputer=org.apache.tinkerpop.gremlin.spark.process.computer.SparkGraphComputer
```

See: link:https://issues.apache.org/jira/browse/TINKERPOP-1082[TINKERPOP-1082],
link:https://issues.apache.org/jira/browse/TINKERPOP-1222[TINKERPOP-1222]

==== TraversalSideEffects Update

There were changes to `TraversalSideEffect` both at the semantic level and at the API level. Users that have traversals
of the form `sideEffect{...}` that leverage global side-effects should read the following carefully. If the user's traversals do
not use lambda-based side-effect steps (e.g. `groupCount("m")`), then the changes below will not effect them. Moreover, if user's
traversal only uses `sideEffect{...}` with closure (non-`TraversalSideEffect`) data references, then the changes below will not effect them.
If the user's traversal uses sideEffects in OLTP only, the changes below will not effect them. Finally, providers should not be
effected by the changes save any tests cases.

===== TraversalSideEffects Get API Change

`TraversalSideEffects` can now logically operate within a distributed OLAP environment. In order to make this possible,
it is necessary that each side-effect be registered with a reducing `BinaryOperator`. This binary operator will combine
distributed updates into a single global side-effect at the master traversal. Many of the methods in `TraversalSideEffect`
have been `Deprecated`, but they are backwards compatible save that `TraversalSideEffects.get()` no longer returns an `Optional`,
but instead throws an `IllegalArgumentException`. While the `Optional` semantics could have remained, it was deemed best to
directly return the side-effect value to reduce object creation costs and because all side-effects must be registered apriori,
there is never a reason why an unknown side-effect key would be used. In short:

[source,java]
----
// change
traversal.getSideEffects().get("m").get()
// to
traversal.getSideEffects().get("m")
----

===== TraversalSideEffects Registration Requirement

All `TraversalSideEffects` must be registered upfront. This is because, in OLAP, side-effects map to `Memory` compute keys
and as such, must be declared prior to the execution of the `TraversalVertexProgram`. If a user's traversal creates a
side-effect mid-traversal, it will fail. The traversal must use `GraphTraversalSource.withSideEffect()` to declare
the side-effects it will use during its execution lifetime. If the user's traversals use standard side-effect Gremlin
steps (e.g. `group("m")`), then no changes are required.

See: link:https://issues.apache.org/jira/browse/TINKERPOP-1192[TINKERPOP-1192]

===== TraversalSideEffects Add Requirement

In a distributed environment, a side-effect can not be mutated and be expected to exist in the mutated form at the final,
aggregated, master traversal. For instance, if the side-effect "myCount" references a `Long`, the `Long` can not be updated
directly via `sideEffects.set("myCount", sideEffects.get("myCount") + 1)`. Instead, it must rely on the registered reducer
to do the merging and thus, the `Step` must do `sideEffect.add("mySet",1)`, where the registered reducer is `Operator.sum`.
Thus, the below will increment "a". If no operator was provided, then the operator is assumed `Operator.assign` and the
final result of "a" would be 1. Note that `Traverser.sideEffects(key,value)` uses `TraversalSideEffect.add()`.

[source,groovy]
----
gremlin> traversal = g.withSideEffect('a',0,sum).V().out().sideEffect{it.sideEffects('a',1)}
==>v[3]
==>v[2]
==>v[4]
==>v[5]
==>v[3]
==>v[3]
gremlin> traversal.getSideEffects().get('a')
==>6
gremlin> traversal = g.withSideEffect('a',0).V().out().sideEffect{it.sideEffects('a',1)}
==>v[3]
==>v[2]
==>v[4]
==>v[5]
==>v[3]
==>v[3]
gremlin> traversal.getSideEffects().get('a')
==>1
----

See: link:https://issues.apache.org/jira/browse/TINKERPOP-1192[TINKERPOP-1192],
https://issues.apache.org/jira/browse/TINKERPOP-1166[TINKERPOP-1166]

==== ProfileStep Update and GraphTraversal API Change

The `profile()`-step has been refactored into 2 steps -- `ProfileStep` and `ProfileSideEffectStep`. Users who previously
used the `profile()` in conjunction with `cap(TraversalMetrics.METRICS_KEY)` can now simply omit the cap step. Users who
retrieved `TraversalMetrics` from the side-effects after iteration can still do so, but will need to specify a side-effect
key when using the `profile()`. For example, `profile("myMetrics")`.

See: link:https://issues.apache.org/jira/browse/TINKERPOP-958[TINKERPOP-958]

==== BranchStep Bug Fix

There was a bug in `BranchStep` that also rears itself in subclass steps such as `UnionStep` and `ChooseStep`.
For traversals with branches that have barriers (e.g. `count()`, `max()`, `groupCount()`, etc.), the traversal needs to be updated.
For instance, if a traversal is of the form  `g.V().union(out().count(),both().count())`, the result is now different
(the bug fix yields a different output). In order to yield the same result, the traversal should be rewritten as
`g.V().local(union(out().count(),both().count()))`. Note that if a branch does not have a barrier, then no changes are required.
For instance, `g.V().union(out(),both())` does not need to be updated. Moreover, if the user's traversal already used
the `local()`-form, then no change are required either.

See: link:https://issues.apache.org/jira/browse/TINKERPOP-1188[TINKERPOP-1188]

==== MemoryComputeKey and VertexComputeKey

Users that have custom `VertexProgram` implementations will need to change their implementations to support the new
`VertexComputeKey` and `MemoryComputeKey` classes. In the `VertexPrograms` provided by TinkerPop, these changes were trivial,
taking less than 5 minutes to make all the requisite updates.

* `VertexProgram.getVertexComputeKeys()` returns a `Set<VertexComputeKey>`. No longer a `Set<String>`.
Use `VertexComputeKey.of(String key,boolean transient)` to generate a `VertexComputeKey`.
Transient keys were not supported in the past, so to make the implementation semantically equivalent,
the boolean transient should be false.

* `VertexProgram.getMemoryComputeKeys()` returns a `Set<MemoryComputeKey>`. No longer a `Set<String>`.
Use `MemoryComputeKey.of(String key, BinaryOperator reducer, boolean broadcast, boolean transient)` to generate a `MemoryComputeKey`.
Broadcasting and transients were not supported in the past so to make the implementation semantically equivalent,
the boolean broadcast should be true and the boolean transient should be false.

An example migration looks as follows. What might currently look like:

```
public Set<String> getMemoryComputeKeys() {
   return new HashSet<>(Arrays.asList("a","b","c"))
}
```

Should now look like:

```
public Set<MemoryComputeKey> getMemoryComputeKeys() {
  return new HashSet<>(Arrays.asList(
    MemoryComputeKey.of("a", Operator.and, true, false),
    MemoryComputeKey.of("b", Operator.sum, true, false),
    MemoryComputeKey.of("c", Operator.or, true, false)))
}
```

A similar patterns should also be used for `VertexProgram.getVertexComputeKeys()`.

See: link:https://issues.apache.org/jira/browse/TINKERPOP-1162[TINKERPOP-1162]

==== SparkGraphComputer and GiraphGraphComputer Persistence

The `MapReduce`-based steps in `TraversalVertexProgram` have been removed and replaced using a new `Memory`-reduction model.
`MapReduce` jobs always created a persistence footprint, e.g. in HDFS. `Memory` data was never persisted to HDFS.
As such, there will be no data on the disk that is accessible. For instance, there is no more `~reducing`, `~traversers`,
and specially named side-effects such as `m` from a `groupCount('m')`. The data is still accessible via `ComputerResult.memory()`,
it simply does not have a corresponding on-disk representation.

==== RemoteGraph

`RemoteGraph` is a lightweight `Graph` implementation that acts as a proxy for sending traversals to Gremlin Server for
remote execution. It is an interesting alternative to the other methods for connecting to Gremlin Server in that all
other methods involved construction of a `String` representation of the `Traversal` which is then submitted as a script
to Gremlin Server (via driver or REST).

[source,groovy]
----
gremlin> graph = RemoteGraph.open('conf/remote-graph.properties')
==>remotegraph[DriverServerConnection-localhost/127.0.0.1:8182 [graph='graph]]
gremlin> g = graph.traversal()
==>graphtraversalsource[remotegraph[DriverServerConnection-localhost/127.0.0.1:8182 [graph='graph]], standard]
gremlin> g.V().valueMap(true)
==>[name:[marko], label:person, id:1, age:[29]]
==>[name:[vadas], label:person, id:2, age:[27]]
==>[name:[lop], label:software, id:3, lang:[java]]
==>[name:[josh], label:person, id:4, age:[32]]
==>[name:[ripple], label:software, id:5, lang:[java]]
==>[name:[peter], label:person, id:6, age:[35]]
----

Note that `g.V().valueMap(true)` is executing in Gremlin Server and not locally in the console.

See: link:https://issues.apache.org/jira/browse/TINKERPOP-575[TINKERPOP-575],
link:http://tinkerpop.apache.org/docs/3.2.0-incubating/reference/#connecting-via-remotegraph[Reference Documentation - Remote Graph]

=== Upgrading for Providers

IMPORTANT: It is recommended that providers also review all the upgrade instructions specified for users. Many of the
changes there may prove important for the provider's implementation.

==== Graph System Providers

===== GraphStep Compilation Requirement

OLTP graph providers that have a custom `GraphStep` implementation should ensure that `g.V().hasId(x)` and `g.V(x)` compile
to the same representation. This ensures a consistent user experience around random access of elements based on ids
(as opposed to potentially the former doing a linear scan). A static helper method called `GraphStep.processHasContainerIds()`
has been added. `TinkerGraphStepStrategy` was updated as such:

```
((HasContainerHolder) currentStep).getHasContainers().forEach(tinkerGraphStep::addHasContainer);
```

is now

```
((HasContainerHolder) currentStep).getHasContainers().forEach(hasContainer -> {
  if (!GraphStep.processHasContainerIds(tinkerGraphStep, hasContainer))
    tinkerGraphStep.addHasContainer(hasContainer);
});
```

See: link:https://issues.apache.org/jira/browse/TINKERPOP-1219[TINKERPOP-1219]

===== Step API Update

The `Step` interface is fundamental to Gremlin. `Step.processNextStart()` and `Step.next()` both returned `Traverser<E>`.
We had so many `Traverser.asAdmin()` and direct typecast calls throughout (especially in `TraversalVertexProgram`) that
it was deemed prudent to have `Step.processNextStart()` and `Step.next()` return `Traverser.Admin<E>`. Moreover it makes
sense as this is internal logic where `Admins` are always needed. Providers with their own step definitions will simply
need to change the method signatures of `Step.processNextStart()` and `Step.next()`. No logic update is required -- save
that `asAdmin()` can be safely removed if used. Also, `Step.addStart()` and `Step.addStarts()` take `Traverser.Admin<S>`
and `Iterator<Traverser.Admin<S>>`, respectively.

===== Traversal API Update

The way in which `TraverserRequirements` are calculated has been changed (for the better). The ramification is that post
compilation requirement additions no longer make sense and should not be allowed. To enforce this,
`Traversal.addTraverserRequirement()` method has been removed from the interface. Moreover, providers/users should never be able
to add requirements manually (this should all be inferred from the end compilation). However, if need be, there is always
`RequirementStrategy` which will allow the provider to add a requirement at strategy application time
(though again, there should not be a reason to do so).

===== ComparatorHolder API Change

Providers that either have their own `ComparatorHolder` implementation or reason on `OrderXXXStep` will need to update their code.
`ComparatorHolder` now returns `List<Pair<Traversal,Comparator>>`. This has greatly reduced the complexity of comparison-based
steps like `OrderXXXStep`. However, its a breaking API change that is trivial to update to, just some awareness is required.

See: link:https://issues.apache.org/jira/browse/TINKERPOP-1209[TINKERPOP-1209]

===== GraphComputer Semantics and API

Providers that have a custom `GraphComputer` implementation will have a lot to handle. Note that if the graph system
simply uses `SparkGraphComputer` or `GiraphGraphComputer` provided by TinkerPop, then no updates are required. This
only effects providers that have their own custom `GraphComputer` implementations.

`Memory` updates:

* Any `BinaryOperator` can be used for reduction and is made explicit in the `MemoryComputeKey`.
* `MemoryComputeKeys` can be marked transient and must be removed from the resultant `ComputerResult.memory()`.
* `MemoryComputeKeys` can be specified to not broadcast and thus, must not be available to workers to read in `VertexProgram.execute()`.
* The `Memory` API has been changed. No more `incr()`, `and()`, etc. Now its just `set()` (setup/terminate) and `add()` (execute).

`VertexProgram` updates:

* `VertexComputeKeys` can be marked transient and must be removed from the resultant `ComputerResult.graph()`.

See: link:https://issues.apache.org/jira/browse/TINKERPOP-1166[TINKERPOP-1166],
link:https://issues.apache.org/jira/browse/TINKERPOP-1164[TINKERPOP-1164],
link:https://issues.apache.org/jira/browse/TINKERPOP-951[TINKERPOP-951]

Operational semantic test cases have been added to `GraphComputerTest` to ensure that all the above are implemented correctly.

===== Barrier Step Updates

The `Barrier` interface use to simply be a marker interface. Now it has methods and it is the primary means by which
distributed steps across an OLAP job are aggregated and distributed. It is unlikely that `Barrier` was ever used
directly by a provider's custom step. Instead, a provider most likely extended `SupplyingBarrierStep`, `CollectingBarrierStep`,
and/or `ReducingBarrierStep`.

Providers that have custom extensions to these steps or that use `Barrier` directly will need to adjust their implementation slightly to
accommodate a new API that reflects the `Memory` updates above. This should be a simple change. Note that `FinalGet`
no longer exists and such post-reduction processing is handled by the reducing step (via the new `Generating` interface).

See: link:https://issues.apache.org/jira/browse/TINKERPOP-1164[TINKERPOP-1164]

===== Performance Tests

The `ProcessPerformanceSuite` and `TraversalPerformanceTest` have been deprecated.  They are still available, but going forward,
providers should implement their own performance tests and not rely on the built-in JUnit benchmark-based performance test suite.

==== Graph Processor Providers

===== GraphFilter and GraphComputer

The `GraphComputer` API has changed with the addition of `GraphComputer.vertices(Traversal)` and `GraphComputer.edges(Traversal)`.
These methods construct a `GraphFilter` object which is also new to TinkerPop 3.2.0. `GraphFilter` is a "push-down predicate"
used to selectively retrieve subgraphs of the underlying graph to be OLAP processed.

* If the graph system provider relies on an existing `GraphComputer` implementations such as `SparkGraphComputer` and/or `GiraphGraphComputer`,
then there is no immediate action required on their part to remain TinkerPop-compliant. However, they may wish to update
their `InputFormat` or `InputRDD` implementation to be `GraphFilterAware` and handle the `GraphFilter` filtering at the disk/database
level. It is advisable to do so in order to reduce OLAP load times and memory/GC usage.

* If the graph system provider has their own `GraphComputer` implementation, then they should implement the two new methods
and ensure that `GraphFilter` is processed correctly. There is a new test case called `GraphComputerTest.shouldSupportGraphFilter()`
which ensures the semantics of `GraphFilter` are handled correctly. For a "quick and easy" way to move forward, look to
`GraphFilterInputFormat` as a way of wrapping an existing `InputFormat` to do filtering prior to `VertexProgram` or `MapReduce`
execution.

NOTE: To quickly move forward, the `GraphComputer` implementation can simply set `GraphComputer.Features.supportsGraphFilter()`
to `false` and ensure that `GraphComputer.vertices()` and `GraphComputer.edges()` throws `GraphComputer.Exceptions.graphFilterNotSupported()`.
This is not recommended as its best to support `GraphFilter`.

See: link:https://issues.apache.org/jira/browse/TINKERPOP-962[TINKERPOP-962]

===== Job Chaining and GraphComputer

TinkerPop 3.2.0 has integrated `VertexPrograms` into `GraphTraversal`. This means, that a single traversal can compile to multiple
`GraphComputer` OLAP jobs. This requires that `ComputeResults` be chainable. There was never any explicit tests to verify if a
provider's `GraphComputer` could be chained, but now there are. Given a reasonable implementation, it is likely that no changes
are required of the provider. However, to ensure the implementation is "reasonable" `GraphComputerTests` have been added.

* For providers that support their own `GraphComputer` implementation, note that there is a new `GraphComputerTest.shouldSupportJobChaining()`.
This tests verifies that the `ComputerResult` output of one job can be fed into the input of a subsequent job. Only linear chains are tested/required
currently. In the future, branching DAGs may be required.

* For providers that support their own `GraphComputer` implementation, note that there is a new `GraphComputerTest.shouldSupportPreExistingComputeKeys()`.
When chaining OLAP jobs together, if an OLAP job requires the compute keys of a previous OLAP job, then the existing compute keys must be accessible.
A simple 2 line change to `SparkGraphComputer` and `TinkerGraphComputer` solved this for TinkerPop. `GiraphGraphComputer` did not need an update as
this feature was already naturally supported.

See: link:https://issues.apache.org/jira/browse/TINKERPOP-570[TINKERPOP-570]

==== Graph Language Providers

===== ScriptTraversal

Providers that have custom Gremlin language implementations (e.g. Gremlin-Scala), there is a new class called `ScriptTraversal`
which will handle script-based processing of traversals. The entire `GroovyXXXTest`-suite was updated to use this new class.
The previous `TraversalScriptHelper` class has been deprecated so immediate upgrading is not required, but do look into
`ScriptTraversal` as TinkerPop will be using it as a way to serialize "String-based traversals" over the network moving forward.

See: link:https://issues.apache.org/jira/browse/TINKERPOP-1154[TINKERPOP-1154]

===== ByModulating and Custom Steps

If the provider has custom steps that leverage `by()`-modulation, those will now need to implement `ByModulating`.
Most of the methods in `ByModulating` are `default` and, for most situations, only `ByModulating.modulateBy(Traversal)`
needs to be implemented. Note that this method's body will most like be identical the custom step's already existing
`TraversalParent.addLocalChild()`. It is recommended that the custom step not use `TraversalParent.addLocalChild()`
as this method may be deprecated in a future release. Instead, barring any complex usages, simply rename the
`CustomStep.addLocalChild(Traversal)` to `CustomStep.modulateBy(Traversal)`.

See: link:https://issues.apache.org/jira/browse/TINKERPOP-1153[TINKERPOP-1153]

===== TraversalEngine Deprecation and GraphProvider

The `TraversalSource` infrastructure has been completely rewritten. Fortunately for users, their code is backwards compatible.
Unfortunately for graph system providers, a few tweaks to their implementation are in order.

* If the graph system supports more than `Graph.compute()`, then implement `GraphProvider.getGraphComputer()`.
* For custom `TraversalStrategy` implementations, change `traverser.getEngine().isGraphComputer()` to `TraversalHelper.onGraphComputer(Traversal)`.
* For custom `Steps`, change `implements EngineDependent` to `implements GraphComputing`.

See: link:https://issues.apache.org/jira/browse/TINKERPOP-971[TINKERPOP-971]<|MERGE_RESOLUTION|>--- conflicted
+++ resolved
@@ -102,14 +102,34 @@
 the first graph to the second - `GraphHelper.cloneElements(Graph original, Graph clone)`. This helper method is
 primarily intended for use in tests.
 
-<<<<<<< HEAD
 == TinkerPop 3.2.6
-=======
-Upgrading for Providers
-~~~~~~~~~~~~~~~~~~~~~~~
-
-ReferenceVertex Label
-^^^^^^^^^^^^^^^^^^^^^
+
+
+*Release Date: August 21, 2017*
+
+=== Upgrading for Users
+
+Please see the link:https://github.com/apache/tinkerpop/blob/3.2.6/CHANGELOG.asciidoc#release-3-2-6[changelog] for a complete list of all the modifications that are part of this release.
+
+==== Deprecated useMapperFromGraph
+
+The `userMapperFromGraph` configuration option for the Gremlin Server serializers has been deprecated. Change
+configuration files to use the `ioRegistries` option instead. The `ioRegistries` option is not a new feature, but
+it has not been promoted as the primary way to add `IoRegistry` instances to serializers.
+
+See: link:https://issues.apache.org/jira/browse/TINKERPOP-1694[TINKERPOP-1694]
+
+==== WsAndHttpChannelizer
+
+The `WsAndHttpChannelizer` has been added to allow for processing both WebSocket and Http requests on the same
+port and gremlin server. The `SaslAndHttpBasicAuthenticationHandler` has also been added to service
+authentication for both protocols in conjunction with the `SimpleAuthenticator`.
+
+See: link:https://issues.apache.org/jira/browse/TINKERPOP-915[TINKERPOP-915]
+
+=== Upgrading for Providers
+
+==== ReferenceVertex Label
 
 `ReferenceVertex.label()` was hard coded to return `EMPTY_STRING`. At some point, `ReferenceElements` were suppose to
 return labels and `ReferenceVertex` was never updated as such. Note that `ReferenceEdge` and `ReferenceVertexProperty`
@@ -117,32 +137,6 @@
 different. If the vertex does not have a label `Vertex.DEFAULT_LABEL` is assumed.
 
 See: https://issues.apache.org/jira/browse/TINKERPOP-1789[TINKERPOP-1789]
-
-TinkerPop 3.2.6
----------------
->>>>>>> 20d22db8
-
-*Release Date: August 21, 2017*
-
-=== Upgrading for Users
-
-Please see the link:https://github.com/apache/tinkerpop/blob/3.2.6/CHANGELOG.asciidoc#release-3-2-6[changelog] for a complete list of all the modifications that are part of this release.
-
-==== Deprecated useMapperFromGraph
-
-The `userMapperFromGraph` configuration option for the Gremlin Server serializers has been deprecated. Change
-configuration files to use the `ioRegistries` option instead. The `ioRegistries` option is not a new feature, but
-it has not been promoted as the primary way to add `IoRegistry` instances to serializers.
-
-See: link:https://issues.apache.org/jira/browse/TINKERPOP-1694[TINKERPOP-1694]
-
-==== WsAndHttpChannelizer
-
-The `WsAndHttpChannelizer` has been added to allow for processing both WebSocket and Http requests on the same
-port and gremlin server. The `SaslAndHttpBasicAuthenticationHandler` has also been added to service
-authentication for both protocols in conjunction with the `SimpleAuthenticator`.
-
-See: link:https://issues.apache.org/jira/browse/TINKERPOP-915[TINKERPOP-915]
 
 == TinkerPop 3.2.5
 
