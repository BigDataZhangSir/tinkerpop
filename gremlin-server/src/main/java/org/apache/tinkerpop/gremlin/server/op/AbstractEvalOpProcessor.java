--- conflicted
+++ resolved
@@ -255,196 +255,6 @@
         });
     }
 
-<<<<<<< HEAD
-=======
-    /**
-     * Called by {@link #evalOpInternal} when iterating a result set. Implementers should respect the
-     * {@link Settings#serializedResponseTimeout} configuration and break the serialization process if
-     * it begins to take too long to do so, throwing a {@link java.util.concurrent.TimeoutException} in such
-     * cases.
-     *
-     * @param context The Gremlin Server {@link Context} object containing settings, request message, etc.
-     * @param itty The result to iterator
-     * @throws TimeoutException if the time taken to serialize the entire result set exceeds the allowable time.
-     */
-    protected void handleIterator(final Context context, final Iterator itty) throws TimeoutException, InterruptedException {
-        final ChannelHandlerContext ctx = context.getChannelHandlerContext();
-        final RequestMessage msg = context.getRequestMessage();
-        final Settings settings = context.getSettings();
-        final MessageSerializer serializer = ctx.channel().attr(StateKey.SERIALIZER).get();
-        final boolean useBinary = ctx.channel().attr(StateKey.USE_BINARY).get();
-        boolean warnOnce = false;
-
-        // sessionless requests are always transaction managed, but in-session requests are configurable.
-        final boolean managedTransactionsForRequest = manageTransactions ?
-                true : (Boolean) msg.getArgs().getOrDefault(Tokens.ARGS_MANAGE_TRANSACTION, false);
-
-        // we have an empty iterator - happens on stuff like: g.V().iterate()
-        if (!itty.hasNext()) {
-            // as there is nothing left to iterate if we are transaction managed then we should execute a
-            // commit here before we send back a NO_CONTENT which implies success
-            if (managedTransactionsForRequest) attemptCommit(msg, context.getGraphManager(), settings.strictTransactionManagement);
-            ctx.writeAndFlush(ResponseMessage.build(msg)
-                    .code(ResponseStatusCode.NO_CONTENT)
-                    .create());
-            return;
-        }
-
-        // timer for the total serialization time
-        final StopWatch stopWatch = new StopWatch();
-        stopWatch.start();
-
-        // the batch size can be overridden by the request
-        final int resultIterationBatchSize = (Integer) msg.optionalArgs(Tokens.ARGS_BATCH_SIZE)
-                .orElse(settings.resultIterationBatchSize);
-        List<Object> aggregate = new ArrayList<>(resultIterationBatchSize);
-
-        // use an external control to manage the loop as opposed to just checking hasNext() in the while.  this
-        // prevent situations where auto transactions create a new transaction after calls to commit() withing
-        // the loop on calls to hasNext().
-        boolean hasMore = itty.hasNext();
-
-        while (hasMore) {
-            if (Thread.interrupted()) throw new InterruptedException();
-
-            // have to check the aggregate size because it is possible that the channel is not writeable (below)
-            // so iterating next() if the message is not written and flushed would bump the aggregate size beyond
-            // the expected resultIterationBatchSize.  Total serialization time for the response remains in
-            // effect so if the client is "slow" it may simply timeout.
-            if (aggregate.size() < resultIterationBatchSize) aggregate.add(itty.next());
-
-            // send back a page of results if batch size is met or if it's the end of the results being iterated.
-            // also check writeability of the channel to prevent OOME for slow clients.
-            if (ctx.channel().isWritable()) {
-                if (aggregate.size() == resultIterationBatchSize || !itty.hasNext()) {
-                    final ResponseStatusCode code = itty.hasNext() ? ResponseStatusCode.PARTIAL_CONTENT : ResponseStatusCode.SUCCESS;
-
-                    // serialize here because in sessionless requests the serialization must occur in the same
-                    // thread as the eval.  as eval occurs in the GremlinExecutor there's no way to get back to the
-                    // thread that processed the eval of the script so, we have to push serialization down into that
-                    Frame frame;
-                    try {
-                        frame = makeFrame(ctx, msg, serializer, useBinary, aggregate, code);
-                    } catch (Exception ex) {
-                        // exception is handled in makeFrame() - serialization error gets written back to driver
-                        // at that point
-                        if (manageTransactions) attemptRollback(msg, context.getGraphManager(), settings.strictTransactionManagement);
-                        break;
-                    }
-
-                    // only need to reset the aggregation list if there's more stuff to write
-                    if (itty.hasNext())
-                        aggregate = new ArrayList<>(resultIterationBatchSize);
-                    else {
-                        // iteration and serialization are both complete which means this finished successfully. note that
-                        // errors internal to script eval or timeout will rollback given GremlinServer's global configurations.
-                        // local errors will get rolledback below because the exceptions aren't thrown in those cases to be
-                        // caught by the GremlinExecutor for global rollback logic. this only needs to be committed if
-                        // there are no more items to iterate and serialization is complete
-                        if (managedTransactionsForRequest) attemptCommit(msg, context.getGraphManager(), settings.strictTransactionManagement);
-
-                        // exit the result iteration loop as there are no more results left.  using this external control
-                        // because of the above commit.  some graphs may open a new transaction on the call to
-                        // hasNext()
-                        hasMore = false;
-                    }
-
-                    // the flush is called after the commit has potentially occurred.  in this way, if a commit was
-                    // required then it will be 100% complete before the client receives it. the "frame" at this point
-                    // should have completely detached objects from the transaction (i.e. serialization has occurred)
-                    // so a new one should not be opened on the flush down the netty pipeline
-                    ctx.writeAndFlush(frame);
-                }
-            } else {
-                // don't keep triggering this warning over and over again for the same request
-                if (!warnOnce) {
-                    logger.warn("Pausing response writing as writeBufferHighWaterMark exceeded on {} - writing will continue once client has caught up", msg);
-                    warnOnce = true;
-                }
-
-                // since the client is lagging we can hold here for a period of time for the client to catch up.
-                // this isn't blocking the IO thread - just a worker.
-                TimeUnit.MILLISECONDS.sleep(10);
-            }
-
-            stopWatch.split();
-            if (stopWatch.getSplitTime() > settings.serializedResponseTimeout) {
-                final String timeoutMsg = String.format("Serialization of the entire response exceeded the 'serializeResponseTimeout' setting %s",
-                        warnOnce ? "[Gremlin Server paused writes to client as messages were not being consumed quickly enough]" : "");
-                throw new TimeoutException(timeoutMsg.trim());
-            }
-
-            stopWatch.unsplit();
-        }
-
-        stopWatch.stop();
-    }
-
-    private static Frame makeFrame(final ChannelHandlerContext ctx, final RequestMessage msg,
-                                   final MessageSerializer serializer, final boolean useBinary, List<Object> aggregate,
-                                   final ResponseStatusCode code) throws Exception {
-        try {
-            if (useBinary) {
-                return new Frame(serializer.serializeResponseAsBinary(ResponseMessage.build(msg)
-                                .code(code)
-                                .result(aggregate).create(), ctx.alloc()));
-            } else {
-                // the expectation is that the GremlinTextRequestDecoder will have placed a MessageTextSerializer
-                // instance on the channel.
-                final MessageTextSerializer textSerializer = (MessageTextSerializer) serializer;
-                return new Frame(textSerializer.serializeResponseAsString(ResponseMessage.build(msg)
-                                .code(code)
-                                .result(aggregate).create()));
-            }
-        } catch (Exception ex) {
-            logger.warn("The result [{}] in the request {} could not be serialized and returned.", aggregate, msg.getRequestId(), ex);
-            final String errorMessage = String.format("Error during serialization: %s",
-                    ex.getCause() != null ? ex.getCause().getMessage() : ex.getMessage());
-            final ResponseMessage error = ResponseMessage.build(msg.getRequestId())
-                    .statusMessage(errorMessage)
-                    .code(ResponseStatusCode.SERVER_ERROR_SERIALIZATION).create();
-            ctx.writeAndFlush(error);
-            throw ex;
-        }
-    }
-
-    private static void attemptCommit(final RequestMessage msg, final GraphManager graphManager, final boolean strict) {
-        if (strict) {
-            // validations should have already been performed in StandardOpProcessor, but a failure in bindings maker
-            // at the time of the eval might raise through here at which point the validation didn't yet happen. better
-            // to just check again
-            final boolean hasRebindings = msg.getArgs().containsKey(Tokens.ARGS_REBINDINGS);
-            final String rebindingOrAliasParameter = hasRebindings ? Tokens.ARGS_REBINDINGS : Tokens.ARGS_ALIASES;
-            if (msg.getArgs().containsKey(rebindingOrAliasParameter)) {
-                final Map<String, String> aliases = (Map<String, String>) msg.getArgs().get(rebindingOrAliasParameter);
-                graphManager.commit(new HashSet<>(aliases.values()));
-            } else {
-                graphManager.commitAll();
-            }
-        } else {
-            graphManager.commitAll();
-        }
-    }
-
-    private static void attemptRollback(final RequestMessage msg, final GraphManager graphManager, final boolean strict) {
-        if (strict) {
-            // validations should have already been performed in StandardOpProcessor, but a failure in bindings maker
-            // at the time of the eval might raise through here at which point the validation didn't yet happen. better
-            // to just check again
-            final boolean hasRebindings = msg.getArgs().containsKey(Tokens.ARGS_REBINDINGS);
-            final String rebindingOrAliasParameter = hasRebindings ? Tokens.ARGS_REBINDINGS : Tokens.ARGS_ALIASES;
-            if (msg.getArgs().containsKey(rebindingOrAliasParameter)) {
-                final Map<String, String> aliases = (Map<String, String>) msg.getArgs().get(rebindingOrAliasParameter);
-                graphManager.rollback(new HashSet<>(aliases.values()));
-            } else {
-                graphManager.rollbackAll();
-            }
-        } else {
-            graphManager.rollbackAll();
-        }
-    }
-
->>>>>>> 3a4e2af2
     @FunctionalInterface
     public interface BindingSupplier {
         public Bindings get() throws OpProcessorException;
