package com.tinkerpop.gremlin.tinkergraph.structure.util.subgraph;

import com.tinkerpop.gremlin.process.Traversal;
import com.tinkerpop.gremlin.structure.Edge;
import com.tinkerpop.gremlin.structure.Graph;
import com.tinkerpop.gremlin.structure.Vertex;
import com.tinkerpop.gremlin.structure.strategy.GraphStrategy;
import com.tinkerpop.gremlin.structure.strategy.StrategyWrappedGraph;
import com.tinkerpop.gremlin.structure.strategy.SubgraphStrategy;
import com.tinkerpop.gremlin.structure.util.GraphFactory;
import com.tinkerpop.gremlin.structure.util.subgraph.Subgraph;
import com.tinkerpop.gremlin.tinkergraph.TinkerGraphGraphProvider;
import com.tinkerpop.gremlin.tinkergraph.structure.TinkerFactory;
import com.tinkerpop.gremlin.tinkergraph.structure.TinkerGraph;
import org.junit.Test;

import java.util.HashSet;
import java.util.Iterator;
import java.util.Optional;
import java.util.Set;
import java.util.function.Function;
import java.util.function.Predicate;

import static org.junit.Assert.assertEquals;

/**
 * @author Joshua Shinavier (http://fortytwo.net)
 * @author Stephen Mallette (http://stephen.genoprime.com)
 */
public class SubgraphTest {

    @Test
    public void testVertexCriterion() throws Exception {
		final Graph g = TinkerFactory.createClassic();

		final Predicate<Vertex> vertexCriterion = vertex -> (int) vertex.id() < 4;
		final Predicate<Edge> edgeCriterion = edge -> true;

        //Subgraph sg = new Subgraph(g, vertexCriterion, edgeCriterion);

		final Optional<GraphStrategy> strategyToTest = Optional.<GraphStrategy>of(new SubgraphStrategy(vertexCriterion, edgeCriterion));
		final StrategyWrappedGraph sg = new StrategyWrappedGraph(g);
		sg.strategy().setGraphStrategy(strategyToTest);

        // three vertices are included in the subgraph
        assertEquals(6, g.V().count());
        assertEquals(3, sg.V().count());

        // only two edges are present, even though edges are not explicitly excluded
        // (edges require their incident vertices)
        assertEquals(6, g.E().count());
        assertEquals(2, sg.E().count());

		final Vertex v1_g = g.v(1);
		final Vertex v1_sg = sg.v(1);
        assertEquals(2, v1_g.out("knows").count());
        assertEquals(1, v1_sg.out("knows").count());

        assertEquals(2, g.v(1).out("knows").count());
        assertEquals(1, sg.v(1).out("knows").count());

        assertEquals(2, g.v(1).outE("knows").count());
        assertEquals(1, sg.v(1).outE("knows").count());
    }

    @Test
    public void testEdgeCriterion() throws Exception {
        final Set<Integer> includedEdgeIds = new HashSet<>();
        includedEdgeIds.add(8);
        includedEdgeIds.add(9);
        includedEdgeIds.add(10);

        Graph g = TinkerFactory.createClassic();

        //*
        Function<Vertex, Boolean> vertexCriterion = vertex -> true;
        Function<Edge, Boolean> edgeCriterion = edge -> includedEdgeIds.contains((int) edge.id());

        Subgraph sg = new Subgraph(g, vertexCriterion, edgeCriterion);
        //*/

        /*
        final Predicate<Vertex> vertexCriterion = vertex -> true;
		final Predicate<Edge> edgeCriterion = edge -> includedEdgeIds.contains((int) edge.id());

        final Optional<GraphStrategy> strategyToTest = Optional.<GraphStrategy>of(new SubgraphStrategy(vertexCriterion, edgeCriterion));
        final StrategyWrappedGraph sg = new StrategyWrappedGraph(g);
        sg.strategy().setGraphStrategy(strategyToTest);
        //*/

        // all vertices are here
        assertEquals(6, g.V().count());
        assertEquals(6, sg.V().count());

        // only the given edges are included
        assertEquals(6, g.E().count());
        assertEquals(3, sg.E().count());

        assertEquals(2, g.v(1).outE("knows").count());
        assertEquals(1, sg.v(1).outE("knows").count());

<<<<<<< HEAD
        assertEquals(2, g.v(1).outE("knows").count());
        assertEquals(1, sg.v(1).outE("knows").count());

=======
>>>>>>> 577ee6a9
        // wrapped Traversal<Vertex, Vertex> takes into account the edges it must pass through
        assertEquals(2, g.v(1).out("knows").count());
        assertEquals(1, sg.v(1).out("knows").count());
        assertEquals(2, g.v(4).out("created").count());
        assertEquals(1, sg.v(4).out("created").count());
    }
}<|MERGE_RESOLUTION|>--- conflicted
+++ resolved
@@ -99,12 +99,6 @@
         assertEquals(2, g.v(1).outE("knows").count());
         assertEquals(1, sg.v(1).outE("knows").count());
 
-<<<<<<< HEAD
-        assertEquals(2, g.v(1).outE("knows").count());
-        assertEquals(1, sg.v(1).outE("knows").count());
-
-=======
->>>>>>> 577ee6a9
         // wrapped Traversal<Vertex, Vertex> takes into account the edges it must pass through
         assertEquals(2, g.v(1).out("knows").count());
         assertEquals(1, sg.v(1).out("knows").count());
